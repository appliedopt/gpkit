"""Implement the SignomialProgram class"""
from time import time
from ..geometric_program import GeometricProgram
from ..feasibility import feasibility_model
from .costed import CostedConstraintSet


class SignomialProgram(CostedConstraintSet):
    """Prepares a collection of signomials for a SP solve.

    Arguments
    ---------
    cost : Posynomial
        Objective to minimize when solving
    constraints : list of Constraint or SignomialConstraint objects
        Constraints to maintain when solving (implicitly Signomials <= 1)
    verbosity : int (optional)
        Currently has no effect: SignomialPrograms don't know anything new
        after being created, unlike GeometricPrograms.

    Attributes with side effects
    ----------------------------
    `gps` is set during a solve
    `result` is set at the end of a solve

    Examples
    --------
    >>> gp = gpkit.geometric_program.SignomialProgram(
                        # minimize
                        x,
                        [   # subject to
                            1/x - y/x,  # <= 1, implicitly
                            y/10  # <= 1
                        ])
    >>> gp.solve()
    """

    def __init__(self, cost, constraints, substitutions=None, verbosity=1):
        # pylint: disable=unused-argument
        "Constructor. Required for objects inheriting from np.ndarray."
        if cost.any_nonpositive_cs:
            raise TypeError("""SignomialPrograms need Posyomial objectives.

    The equivalent of a Signomial objective can be constructed by constraining
    a dummy variable z to be greater than the desired Signomial objective s
    (z >= s) and then minimizing that dummy variable.""")
        CostedConstraintSet.__init__(self, cost, constraints, substitutions)
        try:
            _ = self.as_posyslt1()  # should raise an error
            # TODO: is there a faster way to check?
        except TypeError:
            pass
        else:  # this is a GP
            raise ValueError("""No Signomials remained after substitution.

    SignomialPrograms should only be created with Models containing Signomial
    Constraints, since Models without Signomials have global solutions and can
    be solved with 'Model.solve()'.""")
        self.gps = []
        self.result = None

    def localsolve(self, solver=None, verbosity=1, x0=None, rel_tol=1e-4,
                   iteration_limit=50, batch=0, **kwargs):
        """Locally solves a SignomialProgram and returns the solution.

        Arguments
        ---------
        solver : str or function (optional)
            By default uses one of the solvers found during installation.
            If set to "mosek", "mosek_cli", or "cvxopt", uses that solver.
            If set to a function, passes that function cs, A, p_idxs, and k.
        verbosity : int (optional)
            If greater than 0, prints solve time and number of iterations.
            Each GP is created and solved with verbosity one less than this, so
            if greater than 1, prints solver name and time for each GP.
        x0 : dict (optional)
            Initial location to approximate signomials about.
        rel_tol : float
            Iteration ends when this is greater than the distance between two
            consecutive solve's objective values.
        iteration_limit : int
            Maximum GP iterations allowed.
        *args, **kwargs :
            Passed to solver function.


        Returns
        -------
        result : dict
            A dictionary containing the translated solver result.
        """
        
        startpoint = x0 if x0 else {}
        if verbosity > 0:
            print("Beginning signomial solve.")
            starttime = time()
        self.gps = []  # NOTE: SIDE EFFECTS
        prevcost, cost, rel_improvement = None, None, None
        while rel_improvement is None or rel_improvement > rel_tol:
            if len(self.gps) > iteration_limit:
                if batch:
                    rel_improvement = None
                    break
                else:
                    raise RuntimeWarning("""problem unsolved after %s iterations.
        The last result is available in Model.program.gps[-1].result. If the gps
        appear to be converging, you may wish to increase the iteration limit by
        calling .localsolve(..., iteration_limit=NEWLIMIT).""" % len(self.gps))
            gp = self.gp(x0, verbosity=verbosity-1)
            self.gps.append(gp)  # NOTE: SIDE EFFECTS
            try:
                result = gp.solve(solver, verbosity-1, **kwargs)
                for c in self.flat():
                    if hasattr(c, "on_successfulsolve"):
<<<<<<< HEAD
                        c.on_successfulsolve(result) 
=======
                        c.on_successfulsolve(result)
>>>>>>> 9416fc65
            except (RuntimeWarning, ValueError):

                modified_on_failedsolve = False
                for c in self.flat():
                    if hasattr(c, "on_failedsolve"):
                        c.on_failedsolve()
                        modified_on_failedsolve = True
                if modified_on_failedsolve:
                    continue  # try solving again

                nearest_feasible = feasibility_model(gp, "max")
                self.gps.append(nearest_feasible)
                result = nearest_feasible.solve(solver, verbosity=verbosity-1)
                result["cost"] = None
            x0 = result["variables"]
            prevcost, cost = cost, result["cost"]
            if prevcost and cost:
                rel_improvement = abs(prevcost-cost)/(prevcost + cost)
            else:
                rel_improvement = None
        # solved successfully!
        if verbosity > 0:
            self.soltime = (time()-starttime)
            if len(self.gps) > iteration_limit:
                print("Still not solved after %i GP solves" % len(self.gps)
                  + " and %.3g seconds." % (time()-starttime) )
                self.flag = 0
            else:
                print("Solving took %i GP solves" % len(self.gps)
                  + " and %.3g seconds." % (time() - starttime))
                self.flag = 1
        result["signomialstart"] = startpoint
        #self.sens_from_gpconstr(gp.constraints,
        #                        result["sensitivities"]["constraints"],
        #                        result["sensitivities"]["constants"])
        self.process_result(result)
        self.result = result  # NOTE: SIDE EFFECTS
        return result

    def gp(self, x0=None, verbosity=1):
        """Get a GP approximation of this SP at x0"""
        gpconstr = self.as_gpconstr(x0)
        return GeometricProgram(self.cost, gpconstr,
                                self.substitutions, verbosity=verbosity)<|MERGE_RESOLUTION|>--- conflicted
+++ resolved
@@ -112,11 +112,7 @@
                 result = gp.solve(solver, verbosity-1, **kwargs)
                 for c in self.flat():
                     if hasattr(c, "on_successfulsolve"):
-<<<<<<< HEAD
-                        c.on_successfulsolve(result) 
-=======
                         c.on_successfulsolve(result)
->>>>>>> 9416fc65
             except (RuntimeWarning, ValueError):
 
                 modified_on_failedsolve = False

import numpy as np
from ..nomials.nomial_math import SignomialInequality
from ..nomials.variables import Variable
from ..nomials.array import NomialArray
from .costed import CostedConstraintSet
from .. import SignomialsEnabled


class XuConstraintSet(CostedConstraintSet):
    """ The objective function defined as y + sum of WiSi where Wi
        are the weights (defined apriori) and Si are the added
        slack variables """

    def __init__(self, objective, constraints, w=1, alpha=1, M=100):
        cost = Variable("J", unique=True)
        CostedConstraintSet.__init__(self, cost, constraints)
        # TODO: s might be too common of a name?
        self.s = NomialArray([c.s for c in self.flat() if hasattr(c, "s")])
        self.w = w*np.ones(self.s.shape)
        self.xi0 = Variable("\\xi_0", unique=True)
        self.alpha = alpha
        self.M = M
        self.objective = objective

    def as_gpconstr(self, x0):
        gpconstrs = CostedConstraintSet.as_gpconstr(self, x0)
        with SignomialsEnabled():
            f0p, f0m = self.objective.sub(self.substitutions).posy_negy()
        return [self.cost >= self.xi0 + (self.w*self.s).sum(),
                f0p + self.M <= (f0m + self.xi0).mono_lower_bound(x0),
                gpconstrs]
<<<<<<< HEAD
        
    def on_failedsolve(self):
        self.w = self.w * self.alpha
    
    def on_successfulsolve(self, result):
        # normalize the cost by removing the value of unsused slack variables
        #result["cost"] = result["cost"] - (self.w*self.s).sum()
        result["cost"] -= self.w.sum()
        self.w = self.w * self.alpha
=======

    def on_failedsolve(self):
        self.w *= self.alpha

    def on_successfulsolve(self, result):
        # normalize the cost by removing the value of unused slack variables
        result["cost"] -= self.w.sum()
        self.w *= self.alpha

>>>>>>> 9416fc65

XuConstraint_K11 = SignomialInequality
XuConstraint_K12 = SignomialInequality


class XuEqualityConstraint(SignomialInequality):
    def __init__(self, left, right):
        SignomialInequality.__init__(self, left, "<=", right)
        self.s = Variable("s", unique=True)

    def process_result(self, result):
        "Checks that all constraints are satisfied with equality"
        variables = result["variables"]
        leftsubbed = self.left.sub(variables).value
        rightsubbed = self.right.sub(variables).value
        rel_diff = abs(rightsubbed - leftsubbed)
        result["constr_viol"] = result.get("constr_viol", 0) + rel_diff

class XuConstraint_K21(XuEqualityConstraint):
    """An equality constraint of the general form monomial = monomial
    where posy and negy+1 are both monomials"""

    def as_gpconstr(self, x0):
        with SignomialsEnabled():
            posy, negy = self._unsubbed.sub(self.substitutions).posy_negy()
        # TODO: turn self into a MonomialEquality Constraint here
        return posy == negy


class XuConstraint_K22(XuEqualityConstraint):
    """An equality constraint of the general form posynomial = monomial
    where posy is a posynomial and negy+1 is a monomial"""

    def as_gpconstr(self, x0):
        with SignomialsEnabled():
            posy, negy = self._unsubbed.sub(self.substitutions).posy_negy()
        c1 = posy <= negy
        # s above 1 makes the approximated side easier
        c2 = negy <= self.s*posy.mono_lower_bound(x0)
        c3 = self.s >= 1
        return [c1, c2, c3]


class XuConstraint_K23(XuEqualityConstraint):
    """An equality constraint of the general form monomial = posynomial
    where the posy is a monomial and negy+1 is a posynomial"""

    def as_gpconstr(self, x0):
        with SignomialsEnabled():
            posy, negy = self._unsubbed.sub(self.substitutions).posy_negy()
        c1 = negy <= posy
        # s above 1 makes the approximated side easier
        c2 = posy <= self.s*negy.mono_lower_bound(x0)
        c3 = self.s >= 1
        return [c1, c2, c3]


class XuConstraint_K24(XuEqualityConstraint):
    """ A equality contraint which does not lie in K21, K22 or K23"""

    def as_gpconstr(self, x0):
        with SignomialsEnabled():
            posy, negy = self._unsubbed.sub(self.substitutions).posy_negy()
        # s above 1 makes one of the approximated sides easier
        c1 = negy <= self.s*posy.mono_lower_bound(x0)
        c2 = posy <= negy.mono_lower_bound(x0)
        c3 = self.s >= 1
        return [c1, c2, c3]<|MERGE_RESOLUTION|>--- conflicted
+++ resolved
@@ -29,17 +29,6 @@
         return [self.cost >= self.xi0 + (self.w*self.s).sum(),
                 f0p + self.M <= (f0m + self.xi0).mono_lower_bound(x0),
                 gpconstrs]
-<<<<<<< HEAD
-        
-    def on_failedsolve(self):
-        self.w = self.w * self.alpha
-    
-    def on_successfulsolve(self, result):
-        # normalize the cost by removing the value of unsused slack variables
-        #result["cost"] = result["cost"] - (self.w*self.s).sum()
-        result["cost"] -= self.w.sum()
-        self.w = self.w * self.alpha
-=======
 
     def on_failedsolve(self):
         self.w *= self.alpha
@@ -48,8 +37,6 @@
         # normalize the cost by removing the value of unused slack variables
         result["cost"] -= self.w.sum()
         self.w *= self.alpha
-
->>>>>>> 9416fc65
 
 XuConstraint_K11 = SignomialInequality
 XuConstraint_K12 = SignomialInequality

# -*- coding: utf-8 -*-
"""Module for creating GP instances.

    Example
    -------
    >>> gp = gpkit.GP(cost, constraints, substitutions)

"""

import numpy as np

from time import time
from pprint import pformat
from collections import defaultdict
import functools
from operator import mul
from copy import deepcopy

from .small_classes import Strings
from .small_classes import DictOfLists
from .model import Model
from .nomials import Constraint, MonoEQConstraint
from .nomials import Monomial
from .varkey import VarKey
from .posyarray import PosyArray

from .small_scripts import latex_num
from .small_scripts import flatten
from .small_scripts import locate_vars
from .small_scripts import results_table
from .small_scripts import mag

try:
    from IPython.parallel import Client
    c = Client(timeout=0.01)
    assert len(c) > 0
    pool = c[:]
    pool.use_dill()
    print("Using parallel execution of sweeps on %s clients" % len(c))
except:
    pool = None


class GPSolutionArray(DictOfLists):
    "DictofLists extended with posynomial substitution."

    def __len__(self):
        try:
            return len(self["cost"])
        except TypeError:
            return 1

    def __call__(self, p):
        return mag(self.subinto(p).c)

    def getvars(self, *args):
        out = [self["variables"][arg] for arg in args]
        if len(out) == 1:
            return out[0]
        else:
            return out

    def subinto(self, p):
        "Returns PosyArray of each solution substituted into p."
        if p in self["variables"]:
            return PosyArray(self["variables"][p])
        if len(self) > 1:
            return PosyArray([p.sub(self.atindex(i)["variables"])
                              for i in range(len(self["cost"]))])
        else:
            return p.sub(self["variables"])

    def senssubinto(self, p):
        """Returns array of each solution's sensitivity substituted into p

        Returns only scalar values.
        """
        if len(self) > 1:
            subbeds = [p.sub(self.atindex(i)["sensitivities"]["variables"],
                             allow_negative=True) for i in range(len(self))]
            assert not any([subbed.exp for subbed in subbeds])
            return np.array([mag(subbed.c) for subbed in subbeds],
                            np.dtype('float'))
        else:
            subbed = p.sub(self["sensitivities"]["variables"],
                           allow_negative=True)
            assert isinstance(subbed, Monomial)
            assert not subbed.exp
            return subbed.c

    def table(self,
              tables=["cost", "variables", "sensitivities"],
              fixedcols=True):
        if isinstance(tables, Strings):
            tables = [tables]
        strs = []
        if "cost" in tables:
            strs += [""]
            if len(self) > 1:
                costs = ["%-7.2g" % c for c in self["cost"][:3]]
                strs += ["Cost\n [%s ... ]" % "  ".join(costs)]
            else:
                strs += ["Cost\n %-8.3g" % self["cost"]]
            strs += [""]
        if "variables" in tables:
            strs += [results_table(self["variables"],
                                   "Variables",
                                   fixedcols=fixedcols)]
        if "sensitivities" in tables:
            strs += [results_table(self["sensitivities"]["variables"],
                                   "Constant sensitivities",
                                   fixedcols=fixedcols,
                                   minval=1e-2,
                                   printunits=False)]
        return "\n".join(strs)


class GP(Model):
    """Holds a model and cost function for passing to solvers.

    Parameters
    ----------
    cost : Constraint
        Posynomial to minimize when solving
    constraints : list of (lists of) Constraints
        Constraints to maintain when solving (MonoEQConstraints will
        be turned into <= and >= constraints)
    substitutions : dict {varname: float or int} (optional)
        Substitutions to be applied before solving (including sweeps)
    solver : str (optional)
        Name of solver to use
    options : dict (optional)
        Options to pass to solver

    Examples
    --------
    >>> gp = gpkit.GP(  # minimize
                        0.5*rho*S*C_D*V**2,
                        [   # subject to
                            Re <= (rho/mu)*V*(S/A)**0.5,
                            C_f >= 0.074/Re**0.2,
                            W <= 0.5*rho*S*C_L*V**2,
                            W <= 0.5*rho*S*C_Lmax*V_min**2,
                            W >= W_0 + W_w,
                            W_w >= W_w_surf + W_w_strc,
                            C_D >= C_D_fuse + C_D_wpar + C_D_ind
                        ], substitutions)
    >>> gp.solve()

    """

    model_nums = defaultdict(int)

    def __init__(self, *args, **kwargs):
        args = list(args)
        self.result = {}
        if hasattr(self, "setup"):
            # setup cost/constraints replace init ones except for "model"
            if "name" in kwargs:
                name = kwargs.pop("name")
            else:
                name = self.__class__.__name__
            ans = self.setup(*args, **kwargs)
            try:
                self.cost, constraints = ans
            except TypeError:
                raise TypeError("GP setup must return 'cost, constraints'.")
        else:
            if "cost" in kwargs:
                self.cost = kwargs["cost"]
            else:
                self.cost = args.pop(0)
            if "constraints" in kwargs:
                constraints = kwargs["constraints"]
            else:
                if args:
                    constraints = args.pop(0)
                else:
                    constraints = []
        self.constraints = tuple(flatten(constraints, Constraint))
        # TODO: parse constraints during flattening, calling Posyarray on
        #       anything that holds only posys and then saving that list.
        #       This will allow prettier constraint printing.
        posynomials = [self.cost]
        for constraint in self.constraints:
            if isinstance(constraint, MonoEQConstraint):
                posynomials += [constraint.leq, constraint.geq]
            else:
                posynomials.append(constraint)
        self.posynomials = tuple(posynomials)
        if hasattr(self, "setup"):
            k = GP.model_nums[name]
            GP.model_nums[name] = k+1
            name += str(k) if k else ""
            for p in self.posynomials:
                for k in p.varlocs:
                    if "model" not in k.descr:
                        newk = VarKey(k, model=name)
                        p.varlocs[newk] = p.varlocs.pop(k)
                for exp in p.exps:
                    for k in exp:
                        if "model" not in k.descr:
                            newk = VarKey(k, model=name)
                            exp[newk] = exp.pop(k)

        self.sweep, self.linkedsweep = {}, {}
        self._gen_unsubbed_vars()
        values = {var: var.descr["value"]
                  for var in self.varlocs if "value" in var.descr}
        if "substitutions" in kwargs:
            values.update(kwargs["substitutions"])
        elif len(args) > 0 and not hasattr(self, "setup"):
            values.update(args.pop(0))
        if values and not hasattr(self, "setup"):
            self.sub(values)
            self.initalsub = self.last
        else:
            self._gen_unsubbed_vars()

        if "solver" in kwargs:
            self.solver = kwargs["solver"]
        else:
            from . import settings
            self.solver = settings['installed_solvers'][0]
        if "options" in kwargs:
            self.options = kwargs["options"]
        else:
            self.options = {}

    def __add__(self, other):
        if isinstance(other, GP):
            # don't add costs b/c that breaks when costs have units
            newgp = GP(self.cost * other.cost,
                       self.constraints + other.constraints)
            subs = newgp.substitutions
            newgp._gen_unsubbed_vars([self.exps[0] + other.exps[0]]
                                     + self.exps[1:]+other.exps[1:],
                                     np.hstack([self.cs[0] * other.cs[0],
                                               self.cs[1:], other.cs[1:]]))
            values = {var: var.descr["value"]
                      for var in newgp.varlocs if "value" in var.descr}
            if values:
                newgp.sub(values)
                newgp.initalsub = newgp.last
                subs.update(values)
                newgp.substitutions = subs
            return newgp
        else:
            return NotImplemented

    def vars(self, *args):
        out = [self[arg] for arg in args]
        if len(out) == 1:
            return out[0]
        else:
            return out

    def copy(self):
        return deepcopy(self)

    def __getitem__(self, key):
        for attr in ["result", "solution", "solv", "variables"]:
            solution_variables = (attr == "solv" and hasattr(self, "solution"))
            if hasattr(self, attr) or solution_variables:
                if attr == "solv":
                    d = self.solution["variables"]
                else:
                    d = getattr(self, attr)
                if key in d:
                    return d[key]
                elif key+"_0" in d:
                    maybevec = self.varkeys[key+"_0"].descr
                    if "shape" in maybevec:
                        # then it is a vector!
                        length = maybevec["shape"]
                        l = [d[key+"_%s" % i] for i in range(length)]
                        if attr == "variables":
                            return PosyArray(l)
                        else:
                            return np.array(l)

        raise KeyError("'%s' was not found as a result solution or variable."
                       % key)

    def __setitem__(self, key, value):
        self.results[key] = value

    def __eq__(self, other):
        "GP equality is determined by their string representations."
        return str(self) == str(other)

    def __ne__(self, other):
        "GP inequality is determined by their string representations."
        return not self == other

    def __repr__(self):
        "The string representation of a GP contains all of its parameters."
        return "\n".join(["gpkit.GP( # minimize",
                          "          %s," % self.cost,
                          "          [   # subject to"] +
                         ["              %s," % constr
                          for constr in self.constraints] +
                         ['          ],',
                          "          substitutions={ %s }," %
                          pformat(self.substitutions, indent=26)[26:-1],
                          '          solver="%s")' % self.solver]
                         )

    def _latex(self, unused=None):
        "The LaTeX representation of a GP contains all of its parameters."
        return "\n".join(["\\begin{array}[ll]",
                          "\\text{}",
                          "\\text{minimize}",
                          "    & %s \\\\" % self.cost._latex(),
                          "\\text{subject to}"] +
                         ["    & %s \\\\" % constr._latex()
                          for constr in self.constraints] +
                         ["\\text{substituting}"] +
                         sorted(["    & %s = %s \\\\" % (var._latex(),
                                                         latex_num(val))
                                 for var, val in self.substitutions.items()]) +
                         ["\\end{array}"])

    def test(self, solver=None, printing=False, skipfailures=False):
        end = " with default settings."
        try:
            self.solve(solver, printing, skipfailures)
            print(self.__class__.__name__, "solved successfully" + end)
        except Exception as e:
            print(self.__class__.__name__, "failed to solve" + end)
            self.checkbounds()
            raise(e)

    def solve(self, *args, **kwargs):
        return self._solve(*args, **kwargs)

    def _solve(self, solver=None, printing=True, skipfailures=False,
               allownonoptimal=False):
        """Solves a GP and returns the solution.

        Parameters
        ----------
        printing : bool (optional)
            If True (default), then prints out solver used and time to solve.

        Returns
        -------
        solution : dict
            A dictionary containing the optimal values for each free variable.
        """
        if solver is None:
            solver = self.solver
        if solver == 'cvxopt':
            from ._cvxopt import cvxoptimize_fn
            solverfn = cvxoptimize_fn(self.options)
        elif solver == "mosek_cli":
            from ._mosek import cli_expopt
            filename = self.options.get('filename', 'gpkit_mosek')
            solverfn = cli_expopt.imize_fn(filename)
        elif solver == "mosek":
            from ._mosek import expopt
            solverfn = expopt.imize
        elif hasattr(solver, "__call__"):
            solverfn = solver
            solver = solver.__name__
        else:
            if not solver:
                raise ValueError("No solver was given; perhaps gpkit was not"
                                 " properly installed, or found no solvers"
                                 " during the install process.")
            raise ValueError("Solver %s is not implemented!" % solver)
        self.solverfn = solverfn
        self.solver = solver

        if printing:
            print("Using solver '%s'" % solver)
        self.starttime = time()

        if self.sweep:
            solution = self._solve_sweep(printing, skipfailures, allownonoptimal)
        else:
            if printing:
                print("Solving for %i variables." % len(self.varlocs))
            solution = GPSolutionArray()
            solution.append(self._run_solver(allownonoptimal))
            solution.toarray()

        self.endtime = time()
        if printing:
            print("Solving took %.3g seconds."
                  % (self.endtime - self.starttime))
        self.solution = solution
        if hasattr(self, "calc"):
            self.result.update(self.calc(solution))
        # would love to return solution.update(result), but can't guarantee
        # that the result will be VarKey-based!
        return self.solution

    def _solve_sweep(self, printing, skipfailures, allownonoptimal):
        """Runs a GP through a sweep, solving at each grid point

        Parameters
        ----------
        printing : bool (optional)
            If True, then prints out sweep and GP size.

        Returns
        -------
        solution : dict
            A dictionary containing the array of optimal values
            for each free variable.
        """
        solution = GPSolutionArray()

        self.presweep = self.last

        if len(self.sweep) == 1:
            sweep_grids = np.array(list(self.sweep.values()))
        else:
            sweep_grids = np.meshgrid(*list(self.sweep.values()))

        N_passes = sweep_grids[0].size
        sweep_vects = {var: grid.reshape(N_passes)
                       for (var, grid) in zip(self.sweep, sweep_grids)}
        if printing:
            print("Solving for %i variables over %i passes." % (
                  len(self.varlocs), N_passes))

        linkedsweep = self.linkedsweep

        def run_solver_i(i):
            this_pass = {var: sweep_vect[i]
                         for (var, sweep_vect) in sweep_vects.items()}
            linked = {var: fn(*[this_pass[VarKey(v)]
                                for v in var.descr["args"]])
                      for var, fn in linkedsweep.items()}
            this_pass.update(linked)
            self.sub(this_pass, frombase='presweep')
            if skipfailures:
                try:
                    return self._run_solver(allownonoptimal)
                except (RuntimeWarning, ValueError):
                    return None
            else:
                return self._run_solver(allownonoptimal)

        if pool:
            mapfn = pool.map_sync
        else:
            mapfn = map

        for sol in mapfn(run_solver_i, range(N_passes)):
            if sol is not None:
                solution.append(sol)

        solution.toarray()

        self.load(self.presweep)

        return solution

    def _run_solver(self, allownonoptimal):
        "Gets a solver's raw output, then checks and standardizes it."

        allpos = not any(mag(self.cs) <= 0)
        cs, exps, A, p_idxs, k, removed_idxs = self.genA(allpos=allpos)
        result = self.solverfn(c=cs, A=A, p_idxs=p_idxs, k=k)
        cs, p_idxs = map(np.array, [cs, p_idxs])

        if allpos:
            unsubbedexps = self.unsubbed.exps
            unsubbedvarlocs = self.unsubbed.varlocs
        else:
            unsubbedexps = [exp for i, exp in enumerate(self.unsubbed.exps)
                            if i not in removed_idxs]
            unsubbedvarlocs, __ = locate_vars(unsubbedexps)

        return self._parse_result(result, unsubbedexps, unsubbedvarlocs,
                                  cs, p_idxs, allownonoptimal)

    def _parse_result(self, result, unsubbedexps, unsubbedvarlocs, cs, p_idxs,
                      allownonoptimal):
        if cs is None:
            cs = self.cs
        if p_idxs is None:
            p_idxs = self.p_idxs

        if result['status'] not in ["optimal", "OPTIMAL"]:
            if allownonoptimal:
<<<<<<< HEAD
                print("It don't work! Letting it pass. This time.")
=======
                print "It don't work! Letting it pass. This time."
>>>>>>> a3404ef4
            else:
                raise RuntimeWarning("final status of solver '%s' was '%s' not "
                                     "'optimal'" % (self.solver, result['status']))

        variables = dict(zip(self.varlocs, np.exp(result['primal']).ravel()))
        variables.update(self.substitutions)

        # constraints must be within arbitrary epsilon 1e-4 of 1
        # takes a while to evaluate!
        # for p in self.constraints:
        #    val = p.subcmag(variables)
        #    if abs(val-1) > 1e-4:
        #        raise RuntimeWarning("constraint exceeded:"
        #                             " %s = 1 + %0.2e" % (p, val-1))

        if "objective" in result:
            cost = float(result["objective"])
        else:
            cost = self.cost.subcmag(variables)

        sensitivities = {}
        if "nu" in result:
            nu = np.array(result["nu"]).ravel()
            la = np.array([sum(nu[p_idxs == i])
                           for i in range(len(self.posynomials))])
        elif "la" in result:
            la = np.array(result["la"]).ravel()
            if len(la) == len(self.posynomials) - 1:
                # assume the cost's sensitivity has been dropped
                la = np.hstack(([1.0], la))
            Ax = np.array(np.dot(self.A.todense(), result['primal'])).ravel()
            z = Ax + np.log(cs)
            m_iss = [p_idxs == i for i in range(len(la))]
            nu = np.hstack([la[p_i]*np.exp(z[m_is])/sum(np.exp(z[m_is]))
                            for p_i, m_is in enumerate(m_iss)])
        else:
            raise RuntimeWarning("the dual solution was not returned!")

        sensitivities["monomials"] = nu
        sensitivities["posynomials"] = la

        sens_vars = {var: (sum([unsubbedexps[i][var]*nu[i]
                                for i in locs]))
                     for (var, locs) in unsubbedvarlocs.items()}
        sens_vars.update({v: 0 for v in self.unsubbed.varlocs
                          if v not in sens_vars})
        sensitivities["variables"] = sens_vars

        # free-variable sensitivities must be < arbitrary epsilon 1e-4
        for var, S in sensitivities["variables"].items():
            if var not in self.substitutions and abs(S) > 1e-4:
                raise RuntimeWarning("free variable too sensitive:"
                                     " S_{%s} = %0.2e" % (var, S))

        local_exp = {var: S for (var, S) in sens_vars.items() if abs(S) >= 0.1}
        local_cs = (variables[var]**-S for (var, S) in local_exp.items())
        local_c = functools.reduce(mul, local_cs, cost)
        local_model = Monomial(local_exp, local_c)

        # vectorvar substitution
        for var in self.unsubbed.varlocs:
            if "idx" in var.descr and "shape" in var.descr:
                descr = dict(var.descr)
                idx = descr.pop("idx")
                if "value" in descr:
                    descr.pop("value")
                if "units" in descr:
                    units = descr.pop("units")
                    veckey = VarKey(**descr)
                    veckey.descr["units"] = units
                else:
                    veckey = VarKey(**descr)

                if veckey not in variables:
                    variables[veckey] = np.empty(var.descr["shape"]) + np.nan
                variables[veckey][idx] = variables.pop(var)

                if veckey not in sensitivities["variables"]:
                    sensitivities["variables"][veckey] = \
                        np.empty(var.descr["shape"]) + np.nan
                sensitivities["variables"][veckey][var.descr["idx"]] = \
                    sensitivities["variables"].pop(var)

        constants = {var: val for var, val in variables.items()
                     if var in self.substitutions}
        free_variables = {var: val for var, val in variables.items()
                          if var not in self.substitutions}
        return dict(cost=cost,
                    variables=variables,
                    sensitivities=sensitivities,
                    local_model=local_model)<|MERGE_RESOLUTION|>--- conflicted
+++ resolved
@@ -487,11 +487,7 @@
 
         if result['status'] not in ["optimal", "OPTIMAL"]:
             if allownonoptimal:
-<<<<<<< HEAD
                 print("It don't work! Letting it pass. This time.")
-=======
-                print "It don't work! Letting it pass. This time."
->>>>>>> a3404ef4
             else:
                 raise RuntimeWarning("final status of solver '%s' was '%s' not "
                                      "'optimal'" % (self.solver, result['status']))

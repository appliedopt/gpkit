--- conflicted
+++ resolved
@@ -5,28 +5,24 @@
 
 Free Variables
 --------------
-    dx : 1                                               [m]   Length of an element
-     M : [ 1.25e+03  800       450       200      ... ]  [N*m] Internal moment     
-     V : [ 500       400       300       200      ... ]  [N]   Internal shear      
-\theta : [  -        0.103     0.165     0.198    ... ]        Slope               
-     w : [  -        0.0513    0.185     0.366    ... ]  [m]   Displacement        
+None : 1                                               [m]   Length of an element
+None : [ 500       400       300       200      ... ]  [N]   Internal shear      
+None : [ 1.25e+03  800       450       200      ... ]  [N*m] Internal moment     
+None : [  -        0.0513    0.185     0.366    ... ]  [m]   Displacement        
+None : [  -        0.103     0.165     0.198    ... ]        Slope               
 
 Constants
 ---------
-    EI : 1e+04                                           [N*m**2]                               
-     L : 5                                               [m]      Overall beam length           
-     M : [  -         -         -         -       ... ]  [N*m]    Internal moment               
-     V : [  -         -         -         -       ... ]  [N]      Internal shear                
-\theta : [ 0          -         -         -       ... ]           Slope                         
-     q : [ 100       100       100       100      ... ]  [N/m]    Distributed load at each point
-     w : [ 0          -         -         -       ... ]  [m]      Displacement                  
+None : 1e+04                                           [N*m**2]                               
+None : 5                                               [m]      Overall beam length           
+None : [  -         -         -         -       ... ]  [N*m]    Internal moment               
+None : [ 0          -         -         -       ... ]           Slope                         
+None : [ 100       100       100       100      ... ]  [N/m]    Distributed load at each point
+None : [ 0          -         -         -       ... ]  [m]      Displacement                  
+None : [  -         -         -         -       ... ]  [N]      Internal shear                
 
 Sensitivities
 -------------
- L : 4                                              Overall beam length           
-<<<<<<< HEAD
- q : [ 0.0072    0.0416    0.118     0.234    ... ] Distributed load at each point
-=======
- q : [ 0.0013    0.00762   0.0223    0.0454   ... ] Distributed load at each point
-EI : -1                                                                           
->>>>>>> 4ef538f1
+None : 4                                              Overall beam length           
+None : [ 0.0072    0.0416    0.118     0.234    ... ] Distributed load at each point
+None : -1                                                                           

--- conflicted
+++ resolved
@@ -59,20 +59,10 @@
 sol = m.solve(verbosity=0)
 print(sol.summary())
 
-<<<<<<< HEAD
-# print("SWEEP\n=====")
-# N = 2
-# sweeps = {V_min: ("sweep", np.linspace(20, 25, N)),
-#           V: ("sweep", np.linspace(45, 55, N)), }
-# m.substitutions.update(sweeps)
-# sweepsol = m.solve(verbosity=0)
-# print(sweepsol.table())
-=======
 print("SWEEP\n=====")
 N = 2
 sweeps = {V_min: ("sweep", np.linspace(20, 25, N)),
           V: ("sweep", np.linspace(45, 55, N)), }
 m.substitutions.update(sweeps)
 sweepsol = m.solve(verbosity=0)
-print(sweepsol.summary())
->>>>>>> ad706739
+print(sweepsol.summary())